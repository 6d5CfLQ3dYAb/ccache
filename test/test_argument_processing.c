--- conflicted
+++ resolved
@@ -201,14 +201,8 @@
 	struct args *orig = args_init_from_string(
 		"gcc -c -MD -MP -MFfoo.d -MQfoo.d foo.c");
 	struct args *exp_cpp = args_init_from_string(
-<<<<<<< HEAD
-		"gcc -MD -MP -MFfoo.d -MQfoo.d -MQ foo.o");
-	struct args *exp_cc = args_init_from_string("gcc -c");
-=======
-		"gcc -c -MD -MP -MFfoo.d -MQfoo.d");
-	struct args *exp_cc = args_init_from_string(
-		"gcc -c");
->>>>>>> cb09292b
+		"gcc -MD -MP -MFfoo.d -MQfoo.d");
+	struct args *exp_cc = args_init_from_string("gcc -c");
 	struct args *act_cpp = NULL, *act_cc = NULL;
 	create_file("foo.c", "");
 
@@ -224,8 +218,7 @@
 	struct args *orig = args_init_from_string(
 		"gcc -c -MD -MP -MFfoo.d -MTfoo.d foo.c");
 	struct args *exp_cpp = args_init_from_string(
-<<<<<<< HEAD
-		"gcc -MD -MP -MFfoo.d -MTfoo.d -MQ foo.o");
+		"gcc -MD -MP -MFfoo.d -MTfoo.d");
 	struct args *exp_cc = args_init_from_string("gcc -c");
 	struct args *act_cpp = NULL, *act_cc = NULL;
 	create_file("foo.c", "");
@@ -243,11 +236,6 @@
 		"gcc -c -fprofile-generate=some/dir foo.c");
 	struct args *exp_cpp = args_init_from_string("gcc");
 	struct args *exp_cc = args_init_from_string("gcc");
-=======
-		"gcc -c -MD -MP -MFfoo.d -MTfoo.d");
-	struct args *exp_cc = args_init_from_string(
-		"gcc -c");
->>>>>>> cb09292b
 	struct args *act_cpp = NULL, *act_cc = NULL;
 	char *s;
 
