--- conflicted
+++ resolved
@@ -1,9 +1,5 @@
 /*
-<<<<<<< HEAD
- * Copyright (C) 2009-2013 Joel Rosdahl
-=======
  * Copyright (C) 2009-2014 Joel Rosdahl
->>>>>>> 44e4acb8
  *
  * This program is free software; you can redistribute it and/or modify it
  * under the terms of the GNU General Public License as published by the Free
@@ -171,11 +167,7 @@
 			goto error; \
 		} \
 		(var) = ch_ & 0xFF; \
-<<<<<<< HEAD
 	} while (false)
-=======
-	} while (0)
->>>>>>> 44e4acb8
 
 #define READ_INT(size, var) \
 	do { \
@@ -258,15 +250,9 @@
 		free_manifest(mf);
 		return NULL;
 	}
-<<<<<<< HEAD
 	READ_BYTE(mf->version);
 	if (mf->version != MANIFEST_VERSION) {
 		cc_log("Manifest file has unknown version %u", mf->version);
-=======
-	READ_BYTE(version);
-	if (version != VERSION) {
-		cc_log("Manifest file has unknown version %u", version);
->>>>>>> 44e4acb8
 		free_manifest(mf);
 		return NULL;
 	}
