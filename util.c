/*
 * Copyright (C) 2002 Andrew Tridgell
 * Copyright (C) 2009-2013 Joel Rosdahl
 *
 * This program is free software; you can redistribute it and/or modify it
 * under the terms of the GNU General Public License as published by the Free
 * Software Foundation; either version 3 of the License, or (at your option)
 * any later version.
 *
 * This program is distributed in the hope that it will be useful, but WITHOUT
 * ANY WARRANTY; without even the implied warranty of MERCHANTABILITY or
 * FITNESS FOR A PARTICULAR PURPOSE. See the GNU General Public License for
 * more details.
 *
 * You should have received a copy of the GNU General Public License along with
 * this program; if not, write to the Free Software Foundation, Inc., 51
 * Franklin Street, Fifth Floor, Boston, MA 02110-1301 USA
 */

#include "ccache.h"

#include <zlib.h>

#ifdef HAVE_PWD_H
#include <pwd.h>
#endif
#ifdef HAVE_SYS_TIME_H
#include <sys/time.h>
#endif

#ifdef _WIN32
#include <windows.h>
#include <sys/locking.h>
#endif

static FILE *logfile;

static bool
init_log(void)
{
	extern struct conf *conf;

	if (logfile) {
		return true;
	}
	assert(conf);
	if (str_eq(conf->log_file, "")) {
		return false;
	}
	logfile = fopen(conf->log_file, "a");
	if (logfile) {
		int fd = fileno(logfile);
		int flags = fcntl(fd, F_GETFD, 0);
		if (flags >= 0) {
			fcntl(fd, F_SETFD, flags | FD_CLOEXEC);
		}
		return true;
	} else {
		return false;
	}
}

static void
log_prefix(bool log_updated_time)
{
#ifdef HAVE_GETTIMEOFDAY
	char timestamp[100];
	struct timeval tv;
	struct tm *tm;
	static char prefix[200];

	if (log_updated_time) {
		gettimeofday(&tv, NULL);
#ifdef __MINGW64_VERSION_MAJOR
		tm = _localtime32(&tv.tv_sec);
#else
		tm = localtime(&tv.tv_sec);
#endif
		strftime(timestamp, sizeof(timestamp), "%Y-%m-%dT%H:%M:%S", tm);
		snprintf(prefix, sizeof(prefix),
		         "[%s.%06d %-5d] ", timestamp, (int)tv.tv_usec, (int)getpid());
	}
	fputs(prefix, logfile);
#else
	fprintf(logfile, "[%-5d] ", (int)getpid());
#endif
}

static long
path_max(const char *path)
{
#ifdef PATH_MAX
	(void)path;
	return PATH_MAX;
#elif defined(MAXPATHLEN)
	(void)path;
	return MAXPATHLEN;
#elif defined(_PC_PATH_MAX)
	long maxlen = pathconf(path, _PC_PATH_MAX);
	if (maxlen >= 4096) {
		return maxlen;
	} else {
		return 4096;
	}
#endif
}

static void
vlog(const char *format, va_list ap, bool log_updated_time)
{
	if (!init_log()) {
		return;
	}

	log_prefix(log_updated_time);
	vfprintf(logfile, format, ap);
	fprintf(logfile, "\n");
}

/*
 * Write a message to the log file (adding a newline) and flush.
 */
void
cc_vlog(const char *format, va_list ap)
{
	vlog(format, ap, true);
}

/*
 * Write a message to the log file (adding a newline) and flush.
 */
void
cc_log(const char *format, ...)
{
	va_list ap;
	va_start(ap, format);
	vlog(format, ap, true);
	va_end(ap);
	if (logfile) {
		fflush(logfile);
	}
}

/*
 * Write a message to the log file (adding a newline) without flushing and with
 * a reused timestamp.
 */
void
cc_bulklog(const char *format, ...)
{
	va_list ap;
	va_start(ap, format);
	vlog(format, ap, false);
	va_end(ap);
}

/*
 * Log an executed command to the CCACHE_LOGFILE location.
 */
void
cc_log_argv(const char *prefix, char **argv)
{
	if (!init_log()) {
		return;
	}

	log_prefix(true);
	fputs(prefix, logfile);
	print_command(logfile, argv);
	fflush(logfile);
}

/* something went badly wrong! */
void
fatal(const char *format, ...)
{
	va_list ap;
	char msg[1000];

	va_start(ap, format);
	vsnprintf(msg, sizeof(msg), format, ap);
	va_end(ap);

	cc_log("FATAL: %s", msg);
	fprintf(stderr, "ccache: error: %s\n", msg);

	exit(1);
}

/*
 * Copy all data from fd_in to fd_out, decompressing data from fd_in if needed.
 */
void
copy_fd(int fd_in, int fd_out)
{
	char buf[10240];
	int n;
	gzFile gz_in;

	gz_in = gzdopen(dup(fd_in), "rb");

	if (!gz_in) {
		fatal("Failed to copy fd");
	}

	while ((n = gzread(gz_in, buf, sizeof(buf))) > 0) {
		ssize_t count, written = 0;
		do {
			count = write(fd_out, buf + written, n - written);
			if (count == -1) {
				if (errno != EAGAIN && errno != EINTR) {
					fatal("Failed to copy fd");
				}
			} else {
				written += count;
			}
		} while (written < n);
	}

	gzclose(gz_in);
}

#ifndef HAVE_MKSTEMP
/* cheap and nasty mkstemp replacement */
int
mkstemp(char *template)
{
	mktemp(template);
	return open(template, O_RDWR | O_CREAT | O_EXCL | O_BINARY, 0600);
}
#endif

/*
 * Copy src to dest, decompressing src if needed. compress_level > 0 decides
 * whether dest will be compressed, and with which compression level.
 */
int
copy_file(const char *src, const char *dest, int compress_level)
{
	int fd_in = -1, fd_out = -1;
	gzFile gz_in = NULL, gz_out = NULL;
	char buf[10240];
	int n, written;
	char *tmp_name;
#ifndef _WIN32
	mode_t mask;
#endif
	struct stat st;
	int errnum;

	tmp_name = format("%s.%s.XXXXXX", dest, tmp_string());

	/* open destination file */
	fd_out = mkstemp(tmp_name);
	if (fd_out == -1) {
		cc_log("mkstemp error: %s", strerror(errno));
		goto error;
	}

	cc_log("Copying %s to %s via %s (%scompressed)",
	       src, dest, tmp_name, compress_level > 0 ? "" : "un");

	/* open source file */
	fd_in = open(src, O_RDONLY | O_BINARY);
	if (fd_in == -1) {
		cc_log("open error: %s", strerror(errno));
		goto error;
	}

	gz_in = gzdopen(fd_in, "rb");
	if (!gz_in) {
		cc_log("gzdopen(src) error: %s", strerror(errno));
		close(fd_in);
		goto error;
	}

	if (compress_level > 0) {
		/*
		 * A gzip file occupies at least 20 bytes, so it will always
		 * occupy an entire filesystem block, even for empty files.
		 * Turn off compression for empty files to save some space.
		 */
		if (fstat(fd_in, &st) != 0) {
			cc_log("fstat error: %s", strerror(errno));
			goto error;
		}
		if (file_size(&st) == 0) {
			compress_level = 0;
		}
	}

	if (compress_level > 0) {
		gz_out = gzdopen(dup(fd_out), "wb");
		if (!gz_out) {
			cc_log("gzdopen(dest) error: %s", strerror(errno));
			goto error;
		}
		gzsetparams(gz_out, compress_level, Z_DEFAULT_STRATEGY);
	}

	while ((n = gzread(gz_in, buf, sizeof(buf))) > 0) {
		if (compress_level > 0) {
			written = gzwrite(gz_out, buf, n);
		} else {
			ssize_t count;
			written = 0;
			do {
				count = write(fd_out, buf + written, n - written);
				if (count == -1 && errno != EINTR) {
					break;
				}
				written += count;
			} while (written < n);
		}
		if (written != n) {
			if (compress_level > 0) {
				cc_log("gzwrite error: %s (errno: %s)",
				       gzerror(gz_in, &errnum),
				       strerror(errno));
			} else {
				cc_log("write error: %s", strerror(errno));
			}
			goto error;
		}
	}

	/*
	 * gzeof won't tell if there's an error in the trailing CRC, so we must check
	 * gzerror before considering everything OK.
	 */
	gzerror(gz_in, &errnum);
	if (!gzeof(gz_in) || (errnum != Z_OK && errnum != Z_STREAM_END)) {
		cc_log("gzread error: %s (errno: %s)",
		       gzerror(gz_in, &errnum), strerror(errno));
		gzclose(gz_in);
		if (gz_out) {
			gzclose(gz_out);
		}
		close(fd_out);
		tmp_unlink(tmp_name);
		free(tmp_name);
		return -1;
	}

	gzclose(gz_in);
	gz_in = NULL;
	if (gz_out) {
		gzclose(gz_out);
		gz_out = NULL;
	}

#ifndef _WIN32
	/* get perms right on the tmp file */
	mask = umask(0);
	fchmod(fd_out, 0666 & ~mask);
	umask(mask);
#endif

	/* the close can fail on NFS if out of space */
	if (close(fd_out) == -1) {
		cc_log("close error: %s", strerror(errno));
		goto error;
	}

	if (x_rename(tmp_name, dest) == -1) {
		cc_log("rename error: %s", strerror(errno));
		goto error;
	}

	free(tmp_name);

	return 0;

error:
	if (gz_in) {
		gzclose(gz_in);
	}
	if (gz_out) {
		gzclose(gz_out);
	}
	if (fd_out != -1) {
		close(fd_out);
	}
	tmp_unlink(tmp_name);
	free(tmp_name);
	return -1;
}

/* Run copy_file() and, if successful, delete the source file. */
int
move_file(const char *src, const char *dest, int compress_level)
{
	int ret;

	ret = copy_file(src, dest, compress_level);
	if (ret != -1) {
		x_unlink(src);
	}
	return ret;
}

/*
 * Like move_file(), but assumes that src is uncompressed and that src and dest
 * are on the same file system.
 */
int
move_uncompressed_file(const char *src, const char *dest, int compress_level)
{
	if (compress_level > 0) {
		return move_file(src, dest, compress_level);
	} else {
		return x_rename(src, dest);
	}
}

/* test if a file is zlib compressed */
bool
file_is_compressed(const char *filename)
{
	FILE *f;

	f = fopen(filename, "rb");
	if (!f) {
		return false;
	}

	/* test if file starts with 1F8B, which is zlib's
	 * magic number */
	if ((fgetc(f) != 0x1f) || (fgetc(f) != 0x8b)) {
		fclose(f);
		return false;
	}

	fclose(f);
	return true;
}

/* make sure a directory exists */
int
create_dir(const char *dir)
{
	struct stat st;
	if (stat(dir, &st) == 0) {
		if (S_ISDIR(st.st_mode)) {
			return 0;
		}
		errno = ENOTDIR;
		return 1;
	}
	if (mkdir(dir, 0777) != 0 && errno != EEXIST) {
		return 1;
	}
	return 0;
}

/* Create directories leading to path. Returns 0 on success, otherwise -1. */
int
create_parent_dirs(const char *path)
{
	struct stat st;
	int res;
	char *parent = dirname(path);

	if (stat(parent, &st) == 0) {
		if (S_ISDIR(st.st_mode)) {
			res = 0;
		} else {
			res = -1;
			errno = ENOTDIR;
		}
	} else {
		res = create_parent_dirs(parent);
		if (res == 0) {
			res = mkdir(parent, 0777);
			/* Have to handle the condition of the directory already existing because
			 * the file system could have changed in between calling stat and
			 * actually creating the directory. This can happen when there are
			 * multiple instances of ccache running and trying to create the same
			 * directory chain, which usually is the case when the cache root does
			 * not initially exist. As long as one of the processes creates the
			 * directories then our condition is satisfied and we avoid a race
			 * condition.
			 */
			if (res != 0 && errno == EEXIST) {
				res = 0;
			}
		} else {
			res = -1;
		}
	}
	free(parent);
	return res;
}

/*
 * Return a static string with the current hostname.
 */
const char *
get_hostname(void)
{
	static char hostname[200] = "";

	if (!hostname[0]) {
		strcpy(hostname, "unknown");
#if HAVE_GETHOSTNAME
		gethostname(hostname, sizeof(hostname)-1);
#endif
		hostname[sizeof(hostname)-1] = 0;
	}

	return hostname;
}

/*
 * Return a string to be used to distinguish temporary files. Also tries to
 * cope with NFS by adding the local hostname.
 */
const char *
tmp_string(void)
{
	static char *ret;

	if (!ret) {
		ret = format("%s.%u", get_hostname(), (unsigned)getpid());
	}

	return ret;
}

/*
 * Return the hash result as a hex string. Size -1 means don't include size
 * suffix. Caller frees.
 */
char *
format_hash_as_string(const unsigned char *hash, int size)
{
	char *ret;
	int i;

	ret = x_malloc(53);
	for (i = 0; i < 16; i++) {
		sprintf(&ret[i*2], "%02x", (unsigned) hash[i]);
	}
	if (size >= 0) {
		sprintf(&ret[i*2], "-%u", size);
	}

	return ret;
}

char const CACHEDIR_TAG[] =
	"Signature: 8a477f597d28d172789f06886806bc55\n"
	"# This file is a cache directory tag created by ccache.\n"
	"# For information about cache directory tags, see:\n"
	"#	http://www.brynosaurus.com/cachedir/\n";

int
create_cachedirtag(const char *dir)
{
	struct stat st;
	FILE *f;
	char *filename = format("%s/CACHEDIR.TAG", dir);
	if (stat(filename, &st) == 0) {
		if (S_ISREG(st.st_mode)) {
			goto success;
		}
		errno = EEXIST;
		goto error;
	}
	f = fopen(filename, "w");
	if (!f) goto error;
	if (fwrite(CACHEDIR_TAG, sizeof(CACHEDIR_TAG)-1, 1, f) != 1) {
		fclose(f);
		goto error;
	}
	if (fclose(f)) goto error;
success:
	free(filename);
	return 0;
error:
	free(filename);
	return 1;
}

/* Construct a string according to a format. Caller frees. */
char *
format(const char *format, ...)
{
	va_list ap;
	char *ptr = NULL;

	va_start(ap, format);
	if (vasprintf(&ptr, format, ap) == -1) {
		fatal("Out of memory in format");
	}
	va_end(ap);

	if (!*ptr) fatal("Internal error in format");
	return ptr;
}

/*
  this is like strdup() but dies if the malloc fails
*/
char *
x_strdup(const char *s)
{
	char *ret;
	ret = strdup(s);
	if (!ret) {
		fatal("Out of memory in x_strdup");
	}
	return ret;
}

/*
  this is like strndup() but dies if the malloc fails
*/
char *
x_strndup(const char *s, size_t n)
{
	char *ret;
#ifndef HAVE_STRNDUP
	size_t m;

	if (!s)
		return NULL;
	m = 0;
	while (m < n && s[m]) {
		m++;
	}
	ret = malloc(m + 1);
	if (ret) {
		memcpy(ret, s, m);
		ret[m] = '\0';
	}
#else
	ret = strndup(s, n);
#endif
	if (!ret) {
		fatal("x_strndup: Could not allocate %lu bytes", (unsigned long)n);
	}
	return ret;
}

/*
  this is like malloc() but dies if the malloc fails
*/
void *
x_malloc(size_t size)
{
	void *ret;
	if (size == 0) {
		/*
		 * malloc() may return NULL if size is zero, so always do this to make sure
		 * that the code handles it regardless of platform.
		 */
		return NULL;
	}
	ret = malloc(size);
	if (!ret) {
		fatal("x_malloc: Could not allocate %lu bytes", (unsigned long)size);
	}
	return ret;
}

/* This is like calloc() but dies if the allocation fails. */
void *
x_calloc(size_t nmemb, size_t size)
{
	void *ret;
	if (nmemb * size == 0) {
		/*
		 * calloc() may return NULL if nmemb or size is 0, so always do this to
		 * make sure that the code handles it regardless of platform.
		 */
		return NULL;
	}
	ret = calloc(nmemb, size);
	if (!ret) {
		fatal("x_calloc: Could not allocate %lu bytes", (unsigned long)size);
	}
	return ret;
}

/*
  this is like realloc() but dies if the malloc fails
*/
void *
x_realloc(void *ptr, size_t size)
{
	void *p2;
	if (!ptr) return x_malloc(size);
	p2 = realloc(ptr, size);
	if (!p2) {
		fatal("x_realloc: Could not allocate %lu bytes", (unsigned long)size);
	}
	return p2;
}

/* This is like unsetenv. */
void x_unsetenv(const char *name)
{
#ifdef HAVE_UNSETENV
	unsetenv(name);
#else
	putenv(x_strdup(name)); /* Leak to environment. */
#endif
}

/*
 * Construct a string according to the format and store it in *ptr. The
 * original *ptr is then freed.
 */
void
reformat(char **ptr, const char *format, ...)
{
	char *saved = *ptr;
	va_list ap;

	*ptr = NULL;
	va_start(ap, format);
	if (vasprintf(ptr, format, ap) == -1) {
		fatal("Out of memory in reformat");
	}
	va_end(ap);

	if (!ptr) fatal("Out of memory in reformat");
	if (saved) {
		free(saved);
	}
}

/*
 * Recursive directory traversal. fn() is called on all entries in the tree.
 */
void
traverse(const char *dir, void (*fn)(const char *, struct stat *))
{
	DIR *d;
	struct dirent *de;

	d = opendir(dir);
	if (!d) return;

	while ((de = readdir(d))) {
		char *fname;
		struct stat st;

		if (str_eq(de->d_name, ".")) continue;
		if (str_eq(de->d_name, "..")) continue;

		if (strlen(de->d_name) == 0) continue;

		fname = format("%s/%s", dir, de->d_name);
		if (lstat(fname, &st)) {
			if (errno != ENOENT) {
				perror(fname);
			}
			free(fname);
			continue;
		}

		if (S_ISDIR(st.st_mode)) {
			traverse(fname, fn);
		}

		fn(fname, &st);
		free(fname);
	}

	closedir(d);
}


/* return the base name of a file - caller frees */
char *
basename(const char *path)
{
	char *p;
	p = strrchr(path, '/');
	if (p) path = p + 1;
#ifdef _WIN32
	p = strrchr(path, '\\');
	if (p) path = p + 1;
#endif

	return x_strdup(path);
}

/* return the dir name of a file - caller frees */
char *
dirname(const char *path)
{
	char *p;
	char *p2 = NULL;
	char *s;
	s = x_strdup(path);
	p = strrchr(s, '/');
#ifdef _WIN32
	p2 = strrchr(s, '\\');
#endif
	if (p < p2)
		p = p2;
	if (p) {
		*p = 0;
		return s;
	} else {
		free(s);
		return x_strdup(".");
	}
}

/*
 * Return the file extension (including the dot) of a path as a pointer into
 * path. If path has no file extension, the empty string and the end of path is
 * returned.
 */
const char *
get_extension(const char *path)
{
	size_t len = strlen(path);
	const char *p;

	for (p = &path[len - 1]; p >= path; --p) {
		if (*p == '.') {
			return p;
		}
		if (*p == '/') {
			break;
		}
	}
	return &path[len];
}

/*
 * Return a string containing the given path without the filename extension.
 * Caller frees.
 */
char *
remove_extension(const char *path)
{
	return x_strndup(path, strlen(path) - strlen(get_extension(path)));
}

/* return size on disk of a file */
size_t
file_size(struct stat *st)
{
#ifdef _WIN32
	return (st->st_size + 1023) & ~1023;
#else
	size_t size = st->st_blocks * 512;
	if ((size_t)st->st_size > size) {
		/* probably a broken stat() call ... */
		size = (st->st_size + 1023) & ~1023;
	}
	return size;
#endif
}

/*
 * Create a file for writing. Creates parent directories if they don't exist.
 */
int
safe_create_wronly(const char *fname)
{
	int fd = open(fname, O_WRONLY | O_CREAT | O_EXCL | O_BINARY, 0666);
	if (fd == -1 && errno == ENOENT) {
		/*
		 * Only make sure parent directories exist when have failed to open the
		 * file -- this saves stat() calls.
		 */
		if (create_parent_dirs(fname) == 0) {
			fd = open(fname, O_RDWR | O_CREAT | O_EXCL | O_BINARY, 0666);
		}
	}
	return fd;
}

/* Format a size as a human-readable string. Caller frees. */
char *
format_human_readable_size(uint64_t v)
{
	char *s;
	if (v >= 1000*1000*1000) {
		s = format("%.1f GB", v/((double)(1000*1000*1000)));
	} else if (v >= 1000*1000) {
		s = format("%.1f MB", v/((double)(1000*1000)));
	} else {
		s = format("%.1f kB", v/((double)(1000)));
	}
	return s;
}

/* Format a size as a parsable string. Caller frees. */
char *
format_parsable_size_with_suffix(uint64_t size)
{
	char *s;
	if (size >= 1000*1000*1000) {
		s = format("%.1fG", size / ((double)(1000*1000*1000)));
	} else if (size >= 1000*1000) {
		s = format("%.1fM", size / ((double)(1000*1000)));
	} else if (size >= 1000) {
		s = format("%.1fk", size / ((double)(1000)));
	} else {
		s = format("%u", (unsigned)size);
	}
	return s;
}

/*
 * Parse a "size value", i.e. a string that can end in k, M, G, T (10-based
 * suffixes) or Ki, Mi, Gi, Ti (2-based suffixes). For backward compatibility,
 * K is also recognized as a synonym of k.
 */
bool
parse_size_with_suffix(const char *str, uint64_t *size)
{
	char *p;
	double x;

	errno = 0;
	x = strtod(str, &p);
	if (errno != 0 || x < 0 || p == str || *str == '\0') {
		return false;
	}

	while (isspace(*p)) {
		++p;
	}

	if (*p != '\0') {
		unsigned multiplier;
		if (*(p+1) == 'i') {
			multiplier = 1024;
		} else {
			multiplier = 1000;
		}
		switch (*p) {
		case 'T':
			x *= multiplier;
		case 'G':
			x *= multiplier;
		case 'M':
			x *= multiplier;
		case 'K':
		case 'k':
			x *= multiplier;
			break;
		default:
			return false;
		}
	}
	*size = x;
	return true;
}


/*
  a sane realpath() function, trying to cope with stupid path limits and
  a broken API
*/
char *
x_realpath(const char *path)
{
	long maxlen = path_max(path);
	char *ret, *p;
#ifdef _WIN32
	HANDLE path_handle;
#endif

	ret = x_malloc(maxlen);

#if HAVE_REALPATH
	p = realpath(path, ret);
#elif defined(_WIN32)
	path_handle = CreateFile(
		path, GENERIC_READ, FILE_SHARE_READ, NULL, OPEN_EXISTING,
		FILE_ATTRIBUTE_NORMAL, NULL);
	GetFinalPathNameByHandle(path_handle, ret, maxlen, FILE_NAME_NORMALIZED);
	CloseHandle(path_handle);
	p = ret+4;// strip the \\?\ from the file name
#else
	/* yes, there are such systems. This replacement relies on
	   the fact that when we call x_realpath we only care about symlinks */
	{
		int len = readlink(path, ret, maxlen-1);
		if (len == -1) {
			free(ret);
			return NULL;
		}
		ret[len] = 0;
		p = ret;
	}
#endif
	if (p) {
		p = x_strdup(p);
		free(ret);
		return p;
	}
	free(ret);
	return NULL;
}

/* a getcwd that will returns an allocated buffer */
char *
gnu_getcwd(void)
{
	unsigned size = 128;

	while (true) {
		char *buffer = (char *)x_malloc(size);
		if (getcwd(buffer, size) == buffer) {
			return buffer;
		}
		free(buffer);
		if (errno != ERANGE) {
			cc_log("getcwd error: %d (%s)", errno, strerror(errno));
			return NULL;
		}
		size *= 2;
	}
}

#ifndef HAVE_STRTOK_R
/* strtok_r replacement */
char *
strtok_r(char *str, const char *delim, char **saveptr)
{
	int len;
	char *ret;
	if (!str)
		str = *saveptr;
	len = strlen(str);
	ret = strtok(str, delim);
	if (ret) {
		char *save = ret;
		while (*save++);
		if ((len + 1) == (intptr_t) (save - str))
			save--;
		*saveptr = save;
	}
	return ret;
}
#endif

/* create an empty file */
int
create_empty_file(const char *fname)
{
	int fd;

	fd = open(fname, O_WRONLY|O_CREAT|O_TRUNC|O_EXCL|O_BINARY, 0666);
	if (fd == -1) {
		return -1;
	}
	close(fd);
	return 0;
}

/*
 * Return current user's home directory, or NULL if it can't be determined.
 */
const char *
get_home_directory(void)
{
	const char *p = getenv("HOME");
	if (p) {
		return p;
	}
#ifdef _WIN32
	p = getenv("APPDATA");
	if (p) {
		return p;
	}
#endif
#ifdef HAVE_GETPWUID
	{
		struct passwd *pwd = getpwuid(getuid());
		if (pwd) {
			return pwd->pw_dir;
		}
	}
#endif
	return NULL;
}

/*
 * Get the current directory by reading $PWD. If $PWD isn't sane, gnu_getcwd()
 * is used. Caller frees.
 */
char *
get_cwd(void)
{
	char *pwd;
	char *cwd;
	struct stat st_pwd;
	struct stat st_cwd;

	cwd = gnu_getcwd();
	if (!cwd) {
		return NULL;
	}
	pwd = getenv("PWD");
	if (!pwd) {
		return cwd;
	}
	if (stat(pwd, &st_pwd) != 0) {
		return cwd;
	}
	if (stat(cwd, &st_cwd) != 0) {
		return cwd;
	}
	if (st_pwd.st_dev == st_cwd.st_dev && st_pwd.st_ino == st_cwd.st_ino) {
		free(cwd);
		return x_strdup(pwd);
	} else {
		return cwd;
	}
}

/*
 * Check whether s1 and s2 have the same executable name.
 */
bool
same_executable_name(const char *s1, const char *s2)
{
#ifdef _WIN32
	bool eq = strcasecmp(s1, s2) == 0;
	if (!eq) {
		char *tmp = format("%s.exe", s2);
		eq = strcasecmp(s1, tmp) == 0;
		free(tmp);
	}
	return eq;
#else
	return str_eq(s1, s2);
#endif
}

/*
 * Compute the length of the longest directory path that is common to two
 * paths. s1 is assumed to be the path to a directory.
 */
size_t
common_dir_prefix_length(const char *s1, const char *s2)
{
	const char *p1 = s1;
	const char *p2 = s2;

	while (*p1 && *p2 && *p1 == *p2) {
		++p1;
		++p2;
	}
	if (*p2 == '/') {
		/* s2 starts with "s1/". */
		return p1 - s1;
	}
	if (!*p2) {
		/* s2 is equal to s1. */
		if (p2 == s2 + 1) {
			/* Special case for s1 and s2 both being "/". */
			return 0;
		} else {
			return p1 - s1;
		}
	}
	/* Compute the common directory prefix */
	while (p1 > s1 && *p1 != '/') {
		p1--;
		p2--;
	}
	return p1 - s1;
}

/*
 * Compute a relative path from from (an absolute path to a directory) to to (a
 * path). Assumes that both from and to are well-formed and canonical. Caller
 * frees.
 */
char *
get_relative_path(const char *from, const char *to)
{
	size_t common_prefix_len;
	int i;
	const char *p;
	char *result;

	assert(from && from[0] == '/');
	assert(to);

	if (!*to || *to != '/') {
		return x_strdup(to);
	}

	result = x_strdup("");
	common_prefix_len = common_dir_prefix_length(from, to);
	if (common_prefix_len > 0 || !str_eq(from, "/")) {
		for (p = from + common_prefix_len; *p; p++) {
			if (*p == '/') {
				reformat(&result, "../%s", result);
			}
		}
	}
	if (strlen(to) > common_prefix_len) {
		reformat(&result, "%s%s", result, to + common_prefix_len + 1);
	}
	i = strlen(result) - 1;
	while (i >= 0 && result[i] == '/') {
		result[i] = '\0';
		i--;
	}
	if (str_eq(result, "")) {
		free(result);
		result = x_strdup(".");
	}
	return result;
}

/*
 * Return whether path is absolute.
 */
bool
is_absolute_path(const char *path)
{
#ifdef _WIN32
	return path[0] && path[1] == ':';
#else
	return path[0] == '/';
#endif
}

/*
 * Return whether the argument is a full path.
 */
bool
is_full_path(const char *path)
{
	if (strchr(path, '/'))
		return true;
#ifdef _WIN32
	if (strchr(path, '\\'))
		return true;
#endif
	return false;
}

/*
 * Update the modification time of a file in the cache to save it from LRU
 * cleanup.
 */
void
update_mtime(const char *path)
{
#ifdef HAVE_UTIMES
	utimes(path, NULL);
#else
	utime(path, NULL);
#endif
}

/*
 * Rename oldpath to newpath (deleting newpath).
 */
int
x_rename(const char *oldpath, const char *newpath)
{
#ifdef _WIN32
	/* Windows' rename() refuses to overwrite an existing file. */
	unlink(newpath);  /* not x_unlink, as x_unlink calls x_rename */
#endif
	return rename(oldpath, newpath);
}

/*
 * Remove path, NFS hazardous. Use only for temporary files that will not exist
 * on other systems. That is, the path should include tmp_string().
 */
int
tmp_unlink(const char *path)
{
	cc_log("Unlink %s", path);
	return unlink(path);
}

/*
 * Remove path, NFS safe.
 */
int
x_unlink(const char *path)
{
	/*
	 * If path is on an NFS share, unlink isn't atomic, so we rename to a temp
	 * file. We don't care if the temp file is trashed, so it's always safe to
	 * unlink it first.
	 */
<<<<<<< HEAD
	char *tmp_name = format("%s.%s.rmXXXXXX", path, tmp_string());
=======
	char *tmp_name = format("%s.tmp.rm.%s", path, tmp_string());
>>>>>>> 17791e1e
	int result = 0;
	cc_log("Unlink %s via %s", path, tmp_name);
	if (x_rename(path, tmp_name) == -1) {
		result = -1;
		goto out;
	}
	if (unlink(tmp_name) == -1) {
		result = -1;
	}
out:
	free(tmp_name);
	return result;
}

#ifndef _WIN32
/* Like readlink() but returns the string or NULL on failure. Caller frees. */
char *
x_readlink(const char *path)
{
	long maxlen = path_max(path);
	ssize_t len;
	char *buf;

	buf = x_malloc(maxlen);
	len = readlink(path, buf, maxlen-1);
	if (len == -1) {
		free(buf);
		return NULL;
	}
	buf[len] = 0;
	return buf;
}
#endif

/*
 * Reads the content of a file. Size hint 0 means no hint. Returns true on
 * success, otherwise false.
 */
bool
read_file(const char *path, size_t size_hint, char **data, size_t *size)
{
	int fd, ret;
	size_t pos = 0, allocated;

	if (size_hint == 0) {
		struct stat st;
		if (stat(path, &st) == 0) {
			size_hint = st.st_size;
		}
	}
	size_hint = (size_hint < 1024) ? 1024 : size_hint;

	fd = open(path, O_RDONLY | O_BINARY);
	if (fd == -1) {
		return false;
	}
	allocated = size_hint;
	*data = x_malloc(allocated);
	while (true) {
		if (pos > allocated / 2) {
			allocated *= 2;
			*data = x_realloc(*data, allocated);
		}
		ret = read(fd, *data + pos, allocated - pos);
		if (ret == 0 || (ret == -1 && errno != EINTR)) {
			break;
		}
		if (ret > 0) {
			pos += ret;
		}
	}
	close(fd);
	if (ret == -1) {
		cc_log("Failed reading %s", path);
		free(*data);
		*data = NULL;
		return false;
	}

	*size = pos;
	return true;
}

/*
 * Return the content (with NUL termination) of a text file, or NULL on error.
 * Caller frees. Size hint 0 means no hint.
 */
char *
read_text_file(const char *path, size_t size_hint)
{
	size_t size;
	char *data;

	if (read_file(path, size_hint, &data, &size)) {
		data = x_realloc(data, size + 1);
		data[size] = '\0';
		return data;
	} else {
		return NULL;
	}
}

static bool
expand_variable(const char **str, char **result, char **errmsg)
{
	bool curly;
	const char *p, *q;
	char *name;
	const char *value;

	assert(**str == '$');
	p = *str + 1;
	if (*p == '{') {
		curly = true;
		++p;
	} else {
		curly = false;
	}
	q = p;
	while (isalnum(*q) || *q == '_') {
		++q;
	}
	if (curly) {
		if (*q != '}') {
			*errmsg = format("syntax error: missing '}' after \"%s\"", p);
			return NULL;
		}
	}

	if (q == p) {
		/* Special case: don't consider a single $ the start of a variable. */
		reformat(result, "%s$", *result);
		return true;
	}

	name = x_strndup(p, q - p);
	value = getenv(name);
	if (!value) {
		*errmsg = format("environment variable \"%s\" not set", name);
		free(name);
		return false;
	}
	reformat(result, "%s%s", *result, value);
	if (!curly) {
		--q;
	}
	*str = q;
	free(name);
	return true;
}

/*
 * Substitute all instances of $VAR or ${VAR}, where VAR is an environment
 * variable, in a string. Caller frees. If one of the environment variables
 * doesn't exist, NULL will be returned and *errmsg will be an appropriate
 * error message (caller frees).
 */
char *
subst_env_in_string(const char *str, char **errmsg)
{
	const char *p; /* Interval start. */
	const char *q; /* Interval end. */
	char *result;

	assert(errmsg);
	*errmsg = NULL;

	result = x_strdup("");
	p = str;
	q = str;
	for (q = str; *q; ++q) {
		if (*q == '$') {
			reformat(&result, "%s%.*s", result, (int)(q - p), p);
			if (!expand_variable(&q, &result, errmsg)) {
				free(result);
				return NULL;
			}
			p = q + 1;
		}
	}
	reformat(&result, "%s%.*s", result, (int)(q - p), p);
	return result;
}<|MERGE_RESOLUTION|>--- conflicted
+++ resolved
@@ -1296,11 +1296,7 @@
 	 * file. We don't care if the temp file is trashed, so it's always safe to
 	 * unlink it first.
 	 */
-<<<<<<< HEAD
 	char *tmp_name = format("%s.%s.rmXXXXXX", path, tmp_string());
-=======
-	char *tmp_name = format("%s.tmp.rm.%s", path, tmp_string());
->>>>>>> 17791e1e
 	int result = 0;
 	cc_log("Unlink %s via %s", path, tmp_name);
 	if (x_rename(path, tmp_name) == -1) {
