--- conflicted
+++ resolved
@@ -133,21 +133,19 @@
 	int fd;
 
 	tmp_file = format("%s.tmp.%s", path, tmp_string());
-<<<<<<< HEAD
-	f = fopen(tmp_file, "wb");
-	if (!f && errno == ENOENT) {
-		if (create_parent_dirs(path) == 0) {
-			f = fopen(tmp_file, "wb");
-		}
-	}
-=======
 	fd = mkstemp(tmp_file);
+	if (fd == -1 && errno == ENOENT) {
+		if (create_parent_dirs(tmp_file) == 0) {
+			reformat(&tmp_file, "%s.tmp.%s", path, tmp_string());
+			fd = mkstemp(tmp_file);
+		}
+	}
 	if (fd == -1) {
 		cc_log("Failed to open %s", tmp_file);
+		close(fd);
 		goto end;
 	}
 	f = fdopen(fd, "wb");
->>>>>>> 7c6209c6
 	if (!f) {
 		cc_log("Failed to open %s", tmp_file);
 		goto end;
@@ -370,17 +368,13 @@
 
 	for (dir = 0; dir <= 0xF; dir++) {
 		struct counters *counters = counters_init(STATS_END);
-<<<<<<< HEAD
+		struct stat st;
 		fname = format("%s/%1x/stats", conf->cache_dir, dir);
-=======
-		struct stat st;
-		fname = format("%s/%1x/stats", cache_dir, dir);
 		if (stat(fname, &st) != 0) {
 			/* No point in trying to reset the stats file if it doesn't exist. */
 			free(fname);
 			continue;
 		}
->>>>>>> 7c6209c6
 		if (lockfile_acquire(fname, lock_staleness_limit)) {
 			stats_read(fname, counters);
 			for (i = 0; stats_info[i].message; i++) {
